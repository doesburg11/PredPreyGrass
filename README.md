--- conflicted
+++ resolved
@@ -37,11 +37,7 @@
    ```
 7. If encountering "ERROR: Failed building wheel for box2d-py," run:
    ```bash
-   apt install swig
-<<<<<<< HEAD
-   pip install box2d box2d-kengz
-=======
->>>>>>> c61eaa1b
+   conda install swig
    ```
    and
    ```bash
